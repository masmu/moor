package twin

import (
	"fmt"
	"math"

	"github.com/lucasb-eyer/go-colorful"
)

// Create using NewColor16(), NewColor256 or NewColor24Bit(), or use
// ColorDefault.
type Color uint32
type ColorType uint8

const (
	// Default foreground / background color
	colorTypeDefault ColorType = iota

	// https://en.wikipedia.org/wiki/ANSI_escape_code#3-bit_and_4-bit
	//
	// Note that this type is only used for output, on input we store 3 bit
	// colors as 4 bit colors since they map to the same values.
	ColorType8

	// https://en.wikipedia.org/wiki/ANSI_escape_code#3-bit_and_4-bit
	ColorType16

	// https://en.wikipedia.org/wiki/ANSI_escape_code#8-bit
	ColorType256

	// RGB: https://en.wikipedia.org/wiki/ANSI_escape_code#24-bit
	ColorType24bit
)

// Reset to default foreground / background color
var ColorDefault = newColor(colorTypeDefault, 0)

// From: https://en.wikipedia.org/wiki/ANSI_escape_code#3-bit_and_4-bit
var colorNames16 = map[int]string{
	0:  "0 black",
	1:  "1 red",
	2:  "2 green",
	3:  "3 yellow (orange)",
	4:  "4 blue",
	5:  "5 magenta",
	6:  "6 cyan",
	7:  "7 white (light gray)",
	8:  "8 bright black (dark gray)",
	9:  "9 bright red",
	10: "10 bright green",
	11: "11 bright yellow",
	12: "12 bright blue",
	13: "13 bright magenta",
	14: "14 bright cyan",
	15: "15 bright white",
}

func newColor(colorType ColorType, value uint32) Color {
	return Color(value | (uint32(colorType) << 24))
}

// Four bit colors as defined here:
// https://en.wikipedia.org/wiki/ANSI_escape_code#3-bit_and_4-bit
func NewColor16(colorNumber0to15 int) Color {
	return newColor(ColorType16, uint32(colorNumber0to15))
}

func NewColor256(colorNumber uint8) Color {
	return newColor(ColorType256, uint32(colorNumber))
}

func NewColor24Bit(red uint8, green uint8, blue uint8) Color {
	return newColor(ColorType24bit, (uint32(red)<<16)+(uint32(green)<<8)+(uint32(blue)<<0))
}

func NewColorHex(rgb uint32) Color {
	return newColor(ColorType24bit, rgb)
}

func (color Color) colorType() ColorType {
	return ColorType(color >> 24)
}

func (color Color) colorValue() uint32 {
	return uint32(color & 0xff_ff_ff)
}

// Render color into an ANSI string.
//
// Ref: https://en.wikipedia.org/wiki/ANSI_escape_code#SGR_(Select_Graphic_Rendition)_parameters
func (color Color) ansiString(foreground bool, terminalColorCount ColorType) string {
	fgBgMarker := "3"
	if !foreground {
		fgBgMarker = "4"
	}

	if color.colorType() == colorTypeDefault {
		return fmt.Sprint("\x1b[", fgBgMarker, "9m")
	}

	color = color.downsampleTo(terminalColorCount)

	if color.colorType() == ColorType16 {
		value := color.colorValue()
		if value < 8 {
			return fmt.Sprint("\x1b[", fgBgMarker, value, "m")
		} else if value <= 15 {
			fgBgMarker := "9"
			if !foreground {
				fgBgMarker = "10"
			}
			return fmt.Sprint("\x1b[", fgBgMarker, value-8, "m")
		}
	}

	if color.colorType() == ColorType256 {
		value := color.colorValue()
		if value <= 255 {
			return fmt.Sprint("\x1b[", fgBgMarker, "8;5;", value, "m")
		}
	}

	if color.colorType() == ColorType24bit {
		value := color.colorValue()
		red := (value & 0xff0000) >> 16
		green := (value & 0xff00) >> 8
		blue := value & 0xff

		return fmt.Sprint("\x1b[", fgBgMarker, "8;2;", red, ";", green, ";", blue, "m")
	}

	panic(fmt.Errorf("unhandled color type=%d %s", color.colorType(), color.String()))
}

func (color Color) ForegroundAnsiString(terminalColorCount ColorType) string {
	// FIXME: Test this function with all different color types.
	return color.ansiString(true, terminalColorCount)
}

func (color Color) BackgroundAnsiString(terminalColorCount ColorType) string {
	// FIXME: Test this function with all different color types.
	return color.ansiString(false, terminalColorCount)
}

func (color Color) String() string {
	switch color.colorType() {
	case colorTypeDefault:
		return "Default color"

	case ColorType16:
		return colorNames16[int(color.colorValue())]

	case ColorType256:
		if color.colorValue() < 16 {
			return colorNames16[int(color.colorValue())]
		}
		return fmt.Sprintf("#%02x", color.colorValue())

	case ColorType24bit:
		return fmt.Sprintf("#%06x", color.colorValue())
	}

	panic(fmt.Errorf("unhandled color type %d", color.colorType()))
}

func (color Color) downsampleTo(terminalColorCount ColorType) Color {
	if color.colorType() == colorTypeDefault || terminalColorCount == colorTypeDefault {
		panic(fmt.Errorf("downsampling to or from default color not supported, %s -> %#v", color.String(), terminalColorCount))
	}

	if color.colorType() <= terminalColorCount {
		// Already low enough
		return color
	}

	// Convert existing color to 24 bit
	var targetR float64
	var targetG float64
	var targetB float64
	if color.colorType() == ColorType24bit {
		targetR = float64(color.colorValue()>>16) / 255.0
		targetG = float64(color.colorValue()>>8&0xff) / 255.0
		targetB = float64(color.colorValue()&0xff) / 255.0
	} else {
		targetR, targetG, targetB = color256ToRGB(uint8(color.colorValue()))
	}

<<<<<<< HEAD
	// FIXME: Find the closest match in the terminal color palette
=======
	// Find the closest match in the terminal color palette
>>>>>>> d511e506
	scanRange := 255
	switch terminalColorCount {
	case ColorType8:
		scanRange = 7
	case ColorType16:
		scanRange = 15
	case ColorType256:
		scanRange = 255
	default:
		panic(fmt.Errorf("unhandled terminal color count %#v", terminalColorCount))
	}

	// Iterate over the scan range and find the best matching index
	bestMatch := 0
	bestDistance := math.MaxFloat64
	target := colorful.Color{
		R: targetR,
		G: targetG,
		B: targetB,
	}
	for i := 0; i <= scanRange; i++ {
		r, g, b := color256ToRGB(uint8(i))
		candidate := colorful.Color{
			R: r,
			G: g,
			B: b,
		}

		distance := target.DistanceLab(candidate)
		if distance < bestDistance {
			bestDistance = distance
			bestMatch = i
		}
	}

	if bestMatch <= 15 {
		return NewColor16(bestMatch)
	} else {
		return NewColor256(uint8(bestMatch))
	}
}<|MERGE_RESOLUTION|>--- conflicted
+++ resolved
@@ -185,11 +185,7 @@
 		targetR, targetG, targetB = color256ToRGB(uint8(color.colorValue()))
 	}
 
-<<<<<<< HEAD
-	// FIXME: Find the closest match in the terminal color palette
-=======
 	// Find the closest match in the terminal color palette
->>>>>>> d511e506
 	scanRange := 255
 	switch terminalColorCount {
 	case ColorType8:
